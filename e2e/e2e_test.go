--- conflicted
+++ resolved
@@ -124,14 +124,8 @@
 						return tc.expBody == string(body) && checkMessage(stdErr.String(), []string{
 							fmt.Sprintf(`original %s body: [original body]`, mode)},
 							[]string{"failed to"},
-<<<<<<< HEAD
-						))
-						return true
-					}, 10*time.Second, 500*time.Millisecond, stdErr.String())
-=======
 						)
 					}, 5*time.Second, 500*time.Millisecond)
->>>>>>> 26054c66
 				})
 			}
 		})
